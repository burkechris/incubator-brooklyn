--- conflicted
+++ resolved
@@ -100,17 +100,9 @@
     }
 
     return {
-<<<<<<< HEAD
-        init: init
-        };
-=======
         init: init,
-        getDataTable: getDataTable,
-        getDataTableSelectedRowData: getDataTableSelectedRowData,
         Tab: Tab
     };
->>>>>>> 4967525b
-
 }());
 
 $(document).ready(Brooklyn.tabs.init);