package brooklyn.entity.database.postgresql;

import org.slf4j.Logger;
import org.slf4j.LoggerFactory;

import brooklyn.entity.basic.SoftwareProcessImpl;
import brooklyn.entity.effector.EffectorBody;
import brooklyn.event.feed.ssh.SshFeed;
import brooklyn.event.feed.ssh.SshPollConfig;
import brooklyn.location.basic.Locations;
import brooklyn.location.basic.SshMachineLocation;
import brooklyn.util.config.ConfigBag;
import brooklyn.util.time.Duration;

import com.google.common.base.Optional;
<<<<<<< HEAD
=======
import com.google.common.base.Predicates;
import com.google.common.collect.Iterables;
>>>>>>> a19e9b1a

public class PostgreSqlNodeImpl extends SoftwareProcessImpl implements PostgreSqlNode {

    private static final Logger LOG = LoggerFactory.getLogger(PostgreSqlNodeImpl.class);

    private SshFeed feed;

    public Class<?> getDriverInterface() {
        return PostgreSqlDriver.class;
    }
    @Override
    public PostgreSqlDriver getDriver() {
        return (PostgreSqlDriver) super.getDriver();
    }

    @Override
    public Integer getPostgreSqlPort() { return getAttribute(POSTGRESQL_PORT); }

    @Override
    public String getSharedMemory() { return getConfig(SHARED_MEMORY); }

    @Override
    public Integer getMaxConnections() { return getConfig(MAX_CONNECTIONS); }

    @Override
    public void init() {
        super.init();
        getMutableEntityType().addEffector(EXECUTE_SCRIPT, new EffectorBody<String>() {
            @Override
            public String call(ConfigBag parameters) {
                return executeScript((String) parameters.getStringKey("commands"));
            }
        });
    }

    @Override
    protected void connectSensors() {
        super.connectSensors();
        setAttribute(DATASTORE_URL, String.format("postgresql://%s:%s/", getAttribute(HOSTNAME), getAttribute(POSTGRESQL_PORT)));

<<<<<<< HEAD
        Optional<SshMachineLocation> machine = Locations.findUniqueSshMachineLocation(getLocations());

        if (machine.isPresent()) {
=======
        Optional<Location> location = Iterables.tryFind(getLocations(), Predicates.instanceOf(SshMachineLocation.class));
        if (location.isPresent()) {
>>>>>>> a19e9b1a
            String cmd = getDriver().getStatusCmd();

            feed = SshFeed.builder()
                    .entity(this)
<<<<<<< HEAD
                    .machine(machine.get())
=======
                    .machine((SshMachineLocation) location.get())
                    .period(Duration.millis(getConfig(POLL_PERIOD)))
>>>>>>> a19e9b1a
                    .poll(new SshPollConfig<Boolean>(SERVICE_UP)
                            .command(cmd)
                            .setOnSuccess(true)
                            .setOnFailureOrException(false))
                    .build();
        } else {
<<<<<<< HEAD
            LOG.warn("Location(s) {} not an ssh-machine location, so not polling for status; setting serviceUp immediately", getLocations());
=======
            LOG.warn("%s does not contain an ssh-able location, so not polling for status; setting serviceUp immediately", getLocations());
>>>>>>> a19e9b1a
            setAttribute(SERVICE_UP, true);
        }
    }

    @Override
    protected void disconnectSensors() {
        if (feed != null) feed.stop();
        super.disconnectSensors();
    }
    
    @Override
    public String getShortName() {
        return "PostgreSQL";
    }

    @Override
    public String executeScript(String commands) {
        return getDriver()
                .executeScriptAsync(commands)
                .block()
                .getStdout();
    }
}<|MERGE_RESOLUTION|>--- conflicted
+++ resolved
@@ -13,11 +13,6 @@
 import brooklyn.util.time.Duration;
 
 import com.google.common.base.Optional;
-<<<<<<< HEAD
-=======
-import com.google.common.base.Predicates;
-import com.google.common.collect.Iterables;
->>>>>>> a19e9b1a
 
 public class PostgreSqlNodeImpl extends SoftwareProcessImpl implements PostgreSqlNode {
 
@@ -58,35 +53,22 @@
         super.connectSensors();
         setAttribute(DATASTORE_URL, String.format("postgresql://%s:%s/", getAttribute(HOSTNAME), getAttribute(POSTGRESQL_PORT)));
 
-<<<<<<< HEAD
         Optional<SshMachineLocation> machine = Locations.findUniqueSshMachineLocation(getLocations());
 
         if (machine.isPresent()) {
-=======
-        Optional<Location> location = Iterables.tryFind(getLocations(), Predicates.instanceOf(SshMachineLocation.class));
-        if (location.isPresent()) {
->>>>>>> a19e9b1a
             String cmd = getDriver().getStatusCmd();
 
             feed = SshFeed.builder()
                     .entity(this)
-<<<<<<< HEAD
                     .machine(machine.get())
-=======
-                    .machine((SshMachineLocation) location.get())
                     .period(Duration.millis(getConfig(POLL_PERIOD)))
->>>>>>> a19e9b1a
                     .poll(new SshPollConfig<Boolean>(SERVICE_UP)
                             .command(cmd)
                             .setOnSuccess(true)
                             .setOnFailureOrException(false))
                     .build();
         } else {
-<<<<<<< HEAD
-            LOG.warn("Location(s) {} not an ssh-machine location, so not polling for status; setting serviceUp immediately", getLocations());
-=======
-            LOG.warn("%s does not contain an ssh-able location, so not polling for status; setting serviceUp immediately", getLocations());
->>>>>>> a19e9b1a
+            LOG.warn("Location set {} does not an ssh-machine location, so not polling for status; setting serviceUp immediately", getLocations());
             setAttribute(SERVICE_UP, true);
         }
     }
