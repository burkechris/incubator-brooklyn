/*
 * Licensed to the Apache Software Foundation (ASF) under one
 * or more contributor license agreements.  See the NOTICE file
 * distributed with this work for additional information
 * regarding copyright ownership.  The ASF licenses this file
 * to you under the Apache License, Version 2.0 (the
 * "License"); you may not use this file except in compliance
 * with the License.  You may obtain a copy of the License at
 *
 *     http://www.apache.org/licenses/LICENSE-2.0
 *
 * Unless required by applicable law or agreed to in writing,
 * software distributed under the License is distributed on an
 * "AS IS" BASIS, WITHOUT WARRANTIES OR CONDITIONS OF ANY
 * KIND, either express or implied.  See the License for the
 * specific language governing permissions and limitations
 * under the License.
 */
package brooklyn.entity.nosql.couchbase;

import static brooklyn.util.JavaGroovyEquivalents.groovyTruth;

import java.util.Collection;
import java.util.List;
import java.util.Map;
import java.util.Set;
import java.util.concurrent.Callable;
import java.util.concurrent.TimeUnit;
import java.util.concurrent.atomic.AtomicReference;

import org.slf4j.Logger;
import org.slf4j.LoggerFactory;

import brooklyn.config.render.RendererHints;
import brooklyn.enricher.Enrichers;
import brooklyn.entity.Entity;
import brooklyn.entity.basic.Attributes;
import brooklyn.entity.basic.Entities;
import brooklyn.entity.basic.EntityInternal;
import brooklyn.entity.basic.Lifecycle;
import brooklyn.entity.basic.QuorumCheck;
import brooklyn.entity.basic.ServiceStateLogic;
import brooklyn.entity.group.AbstractMembershipTrackingPolicy;
import brooklyn.entity.group.DynamicClusterImpl;
import brooklyn.entity.proxying.EntitySpec;
import brooklyn.entity.trait.Startable;
import brooklyn.event.AttributeSensor;
<<<<<<< HEAD
=======
import brooklyn.event.SensorEvent;
import brooklyn.event.SensorEventListener;
import brooklyn.event.basic.DependentConfiguration;
import brooklyn.event.feed.http.HttpFeed;
import brooklyn.event.feed.http.HttpPollConfig;
import brooklyn.event.feed.http.HttpValueFunctions;
import brooklyn.event.feed.http.JsonFunctions;
>>>>>>> f23ee27b
import brooklyn.location.Location;
import brooklyn.policy.PolicySpec;
import brooklyn.util.collections.MutableSet;
import brooklyn.util.guava.Functionals;
import brooklyn.util.task.DynamicTasks;
import brooklyn.util.task.TaskBuilder;
import brooklyn.util.task.Tasks;
import brooklyn.util.text.ByteSizeStrings;
import brooklyn.util.text.Strings;
import brooklyn.util.time.Time;

import com.google.common.base.Function;
import com.google.common.base.Optional;
import com.google.common.base.Preconditions;
import com.google.common.base.Predicates;
import com.google.common.collect.ImmutableMap;
import com.google.common.collect.Lists;
import com.google.common.collect.Sets;
import com.google.gson.JsonArray;
import com.google.gson.JsonElement;

public class CouchbaseClusterImpl extends DynamicClusterImpl implements CouchbaseCluster {
    private static final Logger log = LoggerFactory.getLogger(CouchbaseClusterImpl.class);
    private final Object mutex = new Object[0];
    // Used to serialize bucket creation as only one bucket can be created at a time,
    // so a feed is used to determine when a bucket has finished being created
    private final AtomicReference<HttpFeed> resetBucketCreation = new AtomicReference<HttpFeed>();

    public void init() {
        log.info("Initializing the Couchbase cluster...");
        super.init();
        
        addEnricher(
            Enrichers.builder()
                .transforming(COUCHBASE_CLUSTER_UP_NODES)
                .from(this)
                .publishing(COUCHBASE_CLUSTER_UP_NODE_ADDRESSES)
                .computing(new Function<Set<Entity>, List<String>>() {
                    @Override public List<String> apply(Set<Entity> input) {
                        List<String> addresses = Lists.newArrayList();
                        for (Entity entity : input) {
                            addresses.add(String.format("%s:%s", entity.getAttribute(Attributes.ADDRESS), 
                                    entity.getAttribute(CouchbaseNode.COUCHBASE_WEB_ADMIN_PORT)));
                        }
                        return addresses;
                }
            }).build()
        );
        
        Map<? extends AttributeSensor<? extends Number>, ? extends AttributeSensor<? extends Number>> enricherSetup = 
            ImmutableMap.<AttributeSensor<? extends Number>, AttributeSensor<? extends Number>>builder()
                .put(CouchbaseNode.OPS, CouchbaseCluster.OPS_PER_NODE)
                .put(CouchbaseNode.COUCH_DOCS_DATA_SIZE, CouchbaseCluster.COUCH_DOCS_DATA_SIZE_PER_NODE)
                .put(CouchbaseNode.COUCH_DOCS_ACTUAL_DISK_SIZE, CouchbaseCluster.COUCH_DOCS_ACTUAL_DISK_SIZE_PER_NODE)
                .put(CouchbaseNode.EP_BG_FETCHED, CouchbaseCluster.EP_BG_FETCHED_PER_NODE)
                .put(CouchbaseNode.MEM_USED, CouchbaseCluster.MEM_USED_PER_NODE)
                .put(CouchbaseNode.COUCH_VIEWS_ACTUAL_DISK_SIZE, CouchbaseCluster.COUCH_VIEWS_ACTUAL_DISK_SIZE_PER_NODE)
                .put(CouchbaseNode.CURR_ITEMS, CouchbaseCluster.CURR_ITEMS_PER_NODE)
                .put(CouchbaseNode.VB_REPLICA_CURR_ITEMS, CouchbaseCluster.VB_REPLICA_CURR_ITEMS_PER_NODE)
                .put(CouchbaseNode.COUCH_VIEWS_DATA_SIZE, CouchbaseCluster.COUCH_VIEWS_DATA_SIZE_PER_NODE)
                .put(CouchbaseNode.GET_HITS, CouchbaseCluster.GET_HITS_PER_NODE)
                .put(CouchbaseNode.CMD_GET, CouchbaseCluster.CMD_GET_PER_NODE)
                .put(CouchbaseNode.CURR_ITEMS_TOT, CouchbaseCluster.CURR_ITEMS_TOT_PER_NODE)
            .build();
        
        for (AttributeSensor<? extends Number> nodeSensor : enricherSetup.keySet()) {
            addSummingMemberEnricher(nodeSensor);
            addAveragingMemberEnricher(nodeSensor, enricherSetup.get(nodeSensor));
        }
        
    }
    
    private void addAveragingMemberEnricher(AttributeSensor<? extends Number> fromSensor, AttributeSensor<? extends Number> toSensor) {
        addEnricher(Enrichers.builder()
            .aggregating(fromSensor)
            .publishing(toSensor)
            .fromMembers()
            .computingAverage()
            .build()
        );
    }

    private void addSummingMemberEnricher(AttributeSensor<? extends Number> source) {
        addEnricher(Enrichers.builder()
            .aggregating(source)
            .publishing(source)
            .fromMembers()
            .computingSum()
            .build()
        );
    }

    @Override
    public void start(Collection<? extends Location> locations) {
        super.start(locations);

        connectSensors();
<<<<<<< HEAD
        
=======
        connectEnrichers();
        
        setAttribute(BUCKET_CREATION_IN_PROGRESS, false);

>>>>>>> f23ee27b
        //start timeout before adding the servers
        Time.sleep(getConfig(SERVICE_UP_TIME_OUT));

        Optional<Set<Entity>> upNodes = Optional.<Set<Entity>>fromNullable(getAttribute(COUCHBASE_CLUSTER_UP_NODES));
        if (upNodes.isPresent() && !upNodes.get().isEmpty()) {

            //TODO: select a new primary node if this one fails
            Entity primaryNode = upNodes.get().iterator().next();
            ((EntityInternal) primaryNode).setAttribute(CouchbaseNode.IS_PRIMARY_NODE, true);
            setAttribute(COUCHBASE_PRIMARY_NODE, primaryNode);

            Set<Entity> serversToAdd = MutableSet.<Entity>copyOf(getUpNodes());
            serversToAdd.remove(getPrimaryNode());

            if (getUpNodes().size() >= getQuorumSize() && getUpNodes().size() > 1) {
                log.info("number of SERVICE_UP nodes:{} in cluster:{} reached Quorum:{}, adding the servers", new Object[]{getUpNodes().size(), getId(), getQuorumSize()});
                addServers(serversToAdd);

                //wait for servers to be added to the couchbase server
                try {
                    Tasks.setBlockingDetails("Delaying before advertising cluster up");
                    Time.sleep(getConfig(DELAY_BEFORE_ADVERTISING_CLUSTER));
                } finally {
                    Tasks.resetBlockingDetails();
                }
                
                ((CouchbaseNode)getPrimaryNode()).rebalance();
                
                if (Optional.fromNullable(CREATE_BUCKETS).isPresent()) {
                    createBuckets();
                    DependentConfiguration.waitInTaskForAttributeReady(this, CouchbaseCluster.BUCKET_CREATION_IN_PROGRESS, Predicates.equalTo(false));
                }

                setAttribute(IS_CLUSTER_INITIALIZED, true);
            } else {
                //TODO: add a repeater to wait for a quorum of servers to be up.
                //retry waiting for service up?
                //check Repeater.
            }
        } else {
            ServiceStateLogic.setExpectedState(this, Lifecycle.ON_FIRE);
        }

    }

    @Override
    public void stop() {
        if (resetBucketCreation.get() != null) {
            resetBucketCreation.get().stop();
        }
        super.stop();
    }

    protected void connectSensors() {
        addPolicy(PolicySpec.create(MemberTrackingPolicy.class)
                .displayName("Controller targets tracker")
                .configure("group", this));
    }
    
    public static class MemberTrackingPolicy extends AbstractMembershipTrackingPolicy {
        @Override protected void onEntityChange(Entity member) {
            ((CouchbaseClusterImpl)entity).onServerPoolMemberChanged(member);
        }

        @Override protected void onEntityAdded(Entity member) {
            ((CouchbaseClusterImpl)entity).onServerPoolMemberChanged(member);
        }

        @Override protected void onEntityRemoved(Entity member) {
            ((CouchbaseClusterImpl)entity).onServerPoolMemberChanged(member);
        }
    };

    protected synchronized void onServerPoolMemberChanged(Entity member) {
        if (log.isTraceEnabled()) log.trace("For {}, considering membership of {} which is in locations {}",
                new Object[]{this, member, member.getLocations()});

        //FIXME: make use of servers to be added after cluster initialization.
        synchronized (mutex) {
            if (belongsInServerPool(member)) {

                Optional<Set<Entity>> upNodes = Optional.fromNullable(getUpNodes());
                if (upNodes.isPresent()) {

                    if (!upNodes.get().contains(member)) {
                        Set<Entity> newNodes = Sets.newHashSet(getUpNodes());
                        newNodes.add(member);
                        setAttribute(COUCHBASE_CLUSTER_UP_NODES, newNodes);

                        //add to set of servers to be added.
                        if (isClusterInitialized()) {
                            addServer(member);
                        }
                    }
                } else {
                    Set<Entity> newNodes = Sets.newHashSet();
                    newNodes.add(member);
                    setAttribute(COUCHBASE_CLUSTER_UP_NODES, newNodes);

                    if (isClusterInitialized()) {
                        addServer(member);
                    }
                }
            } else {
                Set<Entity> upNodes = getUpNodes();
                if (upNodes != null && upNodes.contains(member)) {
                    upNodes.remove(member);
                    setAttribute(COUCHBASE_CLUSTER_UP_NODES, upNodes);
                    log.info("Removing couchbase node {}: {}; from cluster", new Object[]{this, member});
                }
            }
            if (log.isTraceEnabled()) log.trace("Done {} checkEntity {}", this, member);
        }
    }

    protected boolean belongsInServerPool(Entity member) {
        if (!groovyTruth(member.getAttribute(Startable.SERVICE_UP))) {
            if (log.isTraceEnabled()) log.trace("Members of {}, checking {}, eliminating because not up", this, member);
            return false;
        }
        if (!getMembers().contains(member)) {
            if (log.isTraceEnabled())
                log.trace("Members of {}, checking {}, eliminating because not member", this, member);

            return false;
        }
        if (log.isTraceEnabled()) log.trace("Members of {}, checking {}, approving", this, member);

        return true;
    }


    protected EntitySpec<?> getMemberSpec() {
        EntitySpec<?> result = super.getMemberSpec();
        if (result != null) return result;
        return EntitySpec.create(CouchbaseNode.class);
    }


    protected int getQuorumSize() {
        Integer quorumSize = getConfig(CouchbaseCluster.INITIAL_QUORUM_SIZE);
        if (quorumSize != null && quorumSize > 0)
            return quorumSize;
        // by default the quorum would be floor(initial_cluster_size/2) + 1
        return (int) Math.floor(getConfig(INITIAL_SIZE) / 2) + 1;
    }

    protected int getActualSize() {
        return Optional.fromNullable(getAttribute(CouchbaseCluster.ACTUAL_CLUSTER_SIZE)).or(-1);
    }

    private Set<Entity> getUpNodes() {
        return getAttribute(COUCHBASE_CLUSTER_UP_NODES);
    }

    private Entity getPrimaryNode() {
        return getAttribute(COUCHBASE_PRIMARY_NODE);
    }

    @Override
    protected void initEnrichers() {
        if (getConfigRaw(UP_QUORUM_CHECK, false).isAbsent()) {
            class CouchbaseQuorumCheck implements QuorumCheck {
                @Override
                public boolean isQuorate(int sizeHealthy, int totalSize) {
                    // check members count passed in AND the sensor  
                    if (sizeHealthy < getQuorumSize()) return false;
                    Set<Entity> upNodes = getAttribute(COUCHBASE_CLUSTER_UP_NODES);
                    return (upNodes != null && !upNodes.isEmpty() && upNodes.size() >= getQuorumSize());
                }
            }
            setConfig(UP_QUORUM_CHECK, new CouchbaseQuorumCheck());
        }
        super.initEnrichers();
    }
    
    protected void addServers(Set<Entity> serversToAdd) {
        Preconditions.checkNotNull(serversToAdd);
        for (Entity e : serversToAdd) {
            if (!isMemberInCluster(e)) {
                addServer(e);
            }
        }
    }

    protected void addServer(Entity serverToAdd) {
        Preconditions.checkNotNull(serverToAdd);
        if (!isMemberInCluster(serverToAdd)) {
            String hostname = serverToAdd.getAttribute(Attributes.HOSTNAME) + ":" + serverToAdd.getConfig(CouchbaseNode.COUCHBASE_WEB_ADMIN_PORT).iterator().next();
            String username = serverToAdd.getConfig(CouchbaseNode.COUCHBASE_ADMIN_USERNAME);
            String password = serverToAdd.getConfig(CouchbaseNode.COUCHBASE_ADMIN_PASSWORD);

            if (isClusterInitialized()) {
                Entities.invokeEffectorWithArgs(this, getPrimaryNode(), CouchbaseNode.SERVER_ADD_AND_REBALANCE, hostname, username, password);
            } else {
                Entities.invokeEffectorWithArgs(this, getPrimaryNode(), CouchbaseNode.SERVER_ADD, hostname, username, password);
            }
            //FIXME check feedback of whether the server was added.
            ((EntityInternal) serverToAdd).setAttribute(CouchbaseNode.IS_IN_CLUSTER, true);
        }
    }

    public boolean isClusterInitialized() {
        return Optional.fromNullable(getAttribute(IS_CLUSTER_INITIALIZED)).or(false);
    }

    public boolean isMemberInCluster(Entity e) {
        return Optional.fromNullable(e.getAttribute(CouchbaseNode.IS_IN_CLUSTER)).or(false);
    }
    
    public void createBuckets() {
        //TODO: check for port conflicts if buckets are being created with a port
        List<Map<String, Object>> bucketsToCreate = getConfig(CREATE_BUCKETS);
        Entity primaryNode = getPrimaryNode();

        for (Map<String, Object> bucketMap : bucketsToCreate) {
            String bucketName = bucketMap.containsKey("bucket") ? (String) bucketMap.get("bucket") : "default";
            String bucketType = bucketMap.containsKey("bucket-type") ? (String) bucketMap.get("bucket-type") : "couchbase";
            Integer bucketPort = bucketMap.containsKey("bucket-port") ? (Integer) bucketMap.get("bucket-port") : 11222;
            Integer bucketRamSize = bucketMap.containsKey("bucket-ramsize") ? (Integer) bucketMap.get("bucket-ramsize") : 200;
            Integer bucketReplica = bucketMap.containsKey("bucket-replica") ? (Integer) bucketMap.get("bucket-replica") : 1;

            log.info("adding bucket: {} to primary node: {}", bucketName, primaryNode.getId());
            createBucket(primaryNode, bucketName, bucketType, bucketPort, bucketRamSize, bucketReplica);
        }
    }

    public void createBucket(final Entity primaryNode, final String bucketName, final String bucketType, final Integer bucketPort, final Integer bucketRamSize, final Integer bucketReplica) {
        DynamicTasks.queueIfPossible(TaskBuilder.<Void>builder().name("Creating bucket " + bucketName).body(
                new Callable<Void>() {
                    @Override
                    public Void call() throws Exception {
                        DependentConfiguration.waitInTaskForAttributeReady(CouchbaseClusterImpl.this, CouchbaseCluster.BUCKET_CREATION_IN_PROGRESS, Predicates.equalTo(false));
                        if (CouchbaseClusterImpl.this.resetBucketCreation.get() != null) {
                            CouchbaseClusterImpl.this.resetBucketCreation.get().stop();
                        }
                        setAttribute(CouchbaseCluster.BUCKET_CREATION_IN_PROGRESS, true);
                        
                        CouchbaseClusterImpl.this.resetBucketCreation.set(HttpFeed.builder()
                                .entity(CouchbaseClusterImpl.this)
                                .period(500, TimeUnit.MILLISECONDS)
                                .baseUri(String.format("%s/pools/default/buckets/%s", primaryNode.getAttribute(CouchbaseNode.COUCHBASE_WEB_ADMIN_URL), bucketName))
                                .credentials(primaryNode.getConfig(CouchbaseNode.COUCHBASE_ADMIN_USERNAME), primaryNode.getConfig(CouchbaseNode.COUCHBASE_ADMIN_PASSWORD))
                                .poll(new HttpPollConfig<Boolean>(BUCKET_CREATION_IN_PROGRESS)
                                        .onSuccess(Functionals.chain(HttpValueFunctions.jsonContents(), JsonFunctions.walkN("nodes"), new Function<JsonElement, Boolean>() {
                                            @Override public Boolean apply(JsonElement input) {
                                                // Wait until bucket has been created on all nodes and the couchApiBase element has been published (indicating that the bucket is useable)
                                                JsonArray servers = input.getAsJsonArray();
                                                if (servers.size() != CouchbaseClusterImpl.this.getMembers().size()) {
                                                    return true;
                                                }
                                                for (JsonElement server : servers) {
                                                    Object api = server.getAsJsonObject().get("couchApiBase");
                                                    if (api == null || Strings.isEmpty(String.valueOf(api))) {
                                                        return true;
                                                    }
                                                }
                                                return false;
                                            }
                                        }))
                                        .onFailureOrException(new Function<Object, Boolean>() {
                                            @Override
                                            public Boolean apply(Object input) {
                                                if (((brooklyn.util.http.HttpToolResponse) input).getResponseCode() == 404) {
                                                    return true;
                                                }
                                                throw new IllegalStateException("Unexpected response when creating bucket:" + input);
                                            }
                                        }))
                                .build());

                        // TODO: Bail out if bucket creation fails, to allow next bucket to proceed
                        Entities.invokeEffectorWithArgs(CouchbaseClusterImpl.this, primaryNode, CouchbaseNode.BUCKET_CREATE, bucketName, bucketType, bucketPort, bucketRamSize, bucketReplica);
                        DependentConfiguration.waitInTaskForAttributeReady(CouchbaseClusterImpl.this, CouchbaseCluster.BUCKET_CREATION_IN_PROGRESS, Predicates.equalTo(false));
                        if (CouchbaseClusterImpl.this.resetBucketCreation.get() != null) {
                            CouchbaseClusterImpl.this.resetBucketCreation.get().stop();
                        }
                        return null;
                    }
                }
        ).build()).orSubmitAndBlock();
    }
    
    static {
        RendererHints.register(COUCH_DOCS_DATA_SIZE_PER_NODE, RendererHints.displayValue(ByteSizeStrings.metric()));
        RendererHints.register(COUCH_DOCS_ACTUAL_DISK_SIZE_PER_NODE, RendererHints.displayValue(ByteSizeStrings.metric()));
        RendererHints.register(MEM_USED_PER_NODE, RendererHints.displayValue(ByteSizeStrings.metric()));
        RendererHints.register(COUCH_VIEWS_ACTUAL_DISK_SIZE_PER_NODE, RendererHints.displayValue(ByteSizeStrings.metric()));
        RendererHints.register(COUCH_VIEWS_DATA_SIZE_PER_NODE, RendererHints.displayValue(ByteSizeStrings.metric()));
    }
}<|MERGE_RESOLUTION|>--- conflicted
+++ resolved
@@ -45,16 +45,11 @@
 import brooklyn.entity.proxying.EntitySpec;
 import brooklyn.entity.trait.Startable;
 import brooklyn.event.AttributeSensor;
-<<<<<<< HEAD
-=======
-import brooklyn.event.SensorEvent;
-import brooklyn.event.SensorEventListener;
 import brooklyn.event.basic.DependentConfiguration;
 import brooklyn.event.feed.http.HttpFeed;
 import brooklyn.event.feed.http.HttpPollConfig;
 import brooklyn.event.feed.http.HttpValueFunctions;
 import brooklyn.event.feed.http.JsonFunctions;
->>>>>>> f23ee27b
 import brooklyn.location.Location;
 import brooklyn.policy.PolicySpec;
 import brooklyn.util.collections.MutableSet;
@@ -152,14 +147,9 @@
         super.start(locations);
 
         connectSensors();
-<<<<<<< HEAD
-        
-=======
-        connectEnrichers();
         
         setAttribute(BUCKET_CREATION_IN_PROGRESS, false);
 
->>>>>>> f23ee27b
         //start timeout before adding the servers
         Time.sleep(getConfig(SERVICE_UP_TIME_OUT));
 
