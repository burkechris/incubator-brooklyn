--- conflicted
+++ resolved
@@ -7,8 +7,6 @@
 import org.slf4j.Logger;
 import org.slf4j.LoggerFactory;
 
-import com.google.common.collect.ImmutableList;
-
 import brooklyn.entity.basic.AbstractSoftwareProcessSshDriver;
 import brooklyn.entity.basic.Entities;
 import brooklyn.entity.drivers.downloads.DownloadResolver;
@@ -17,22 +15,15 @@
 import brooklyn.util.collections.MutableMap;
 import brooklyn.util.ssh.BashCommands;
 
-<<<<<<< HEAD
 import com.google.common.collect.ImmutableList;
 
-=======
->>>>>>> df8c8bd5
 /**
  * Start a {@link RedisStore} in a {@link Location} accessible over ssh.
  */
 public class RedisStoreSshDriver extends AbstractSoftwareProcessSshDriver implements RedisStoreDriver {
 
-<<<<<<< HEAD
-=======
     private static final Logger LOG = LoggerFactory.getLogger(RedisStoreSshDriver.class);
-    private String expandedInstallDir;
 
->>>>>>> df8c8bd5
     public RedisStoreSshDriver(RedisStoreImpl entity, SshMachineLocation machine) {
         super(entity, machine);
     }
