--- conflicted
+++ resolved
@@ -129,26 +129,7 @@
                 assertEquals activityValue.value, 0d, 1
                 
 		        String url = tc.getAttribute(TomcatServer.ROOT_URL) + "foo"
-<<<<<<< HEAD
-                int n = 10
-                n.times { connectToURL url }
-                Thread.sleep 500
-                def requestCount = tc.getAttribute(TomcatServer.REQUEST_COUNT)
-                activityValue = tc.getAttribute(TomcatServer.REQUESTS_PER_SECOND)
-                
-                logger.info("TOMCAT REQS 1: $requestCount $activityValue "+tc.getAttribute(TomcatServer.AVG_REQUESTS_PER_SECOND))
 
-                n.times { connectToURL url }
-                Thread.sleep 200
-                activityValue = tc.getAttribute(TomcatServer.REQUESTS_PER_SECOND)
-                logger.info("TOMCAT REQS 2: $requestCount $activityValue "+tc.getAttribute(TomcatServer.AVG_REQUESTS_PER_SECOND))
-
-                assertTrue requestCount > 0
-                assertEquals requestCount % n, 0
-
-                assertTrue activityValue > 0
-                assertEquals activityValue % n, 0
-=======
                 long startTime = System.currentTimeMillis()
                 long elapsedTime = 0
                 
@@ -164,7 +145,7 @@
 
                 activityValue = tc.getAttribute(TomcatServer.AVG_REQUESTS_PER_SECOND)
                 assertEquals activityValue.value, 10.0d, 1
->>>>>>> 3286175c
+
                 true
             }, timeout:10*SECONDS, useGroovyTruth:true)
     }
