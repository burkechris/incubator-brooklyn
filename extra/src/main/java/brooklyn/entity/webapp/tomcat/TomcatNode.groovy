--- conflicted
+++ resolved
@@ -48,36 +48,6 @@
     
     transient JmxSensorAdapter jmxAdapter;
  
-<<<<<<< HEAD
-	static {
-		TomcatNode.metaClass.startInLocation = { SshMachineLocation loc ->
-            if (! loc.attributes.provisioner)
-                throw new IllegalStateException("Location $loc does not have a machine provisioner")
-            SshMachine machine = loc.attributes.provisioner.obtain()
-            if (machine == null) throw new NoMachinesAvailableException(loc)
-            delegate.machine = machine
-			def setup = new Tomcat7SshSetup(delegate)
-			//FIXME HTTP_PORT should be a CONFIG (if supplied by user) _and_ an ATTRIBUTE (where it's actually running)
-			//pass http port to setup, if one was specified on this object
-			if (getAttribute(HTTP_PORT)) setup.httpPort = getAttribute(HTTP_PORT)
-            delegate.updateAttribute(HTTP_PORT, setup.tomcatHttpPort) // copy the http port to tomcat entity
-			setup.start machine
-			// TODO: remove the 3s sleep and find a better way to detect an early death of the Tomcat process
-			log.debug "waiting to ensure $delegate doesn't abort prematurely"
-			Thread.sleep 3000
-			def isRunningResult = setup.isRunning(machine)
-			if (!isRunningResult) throw new IllegalStateException("$delegate aborted soon after startup")
-		}
-		TomcatNode.metaClass.shutdownInLocation = { SshMachineLocation loc -> null
-			new Tomcat7SshSetup(delegate).shutdown delegate.machine
-		}
-        TomcatNode.metaClass.deploy = { String file, SshMachineLocation loc -> null 
-            new Tomcat7SshSetup(delegate).deploy(new File(file), delegate.machine)
-		}
-	}
-
-=======
->>>>>>> 1a4ea720
     public TomcatNode(Map properties=[:]) {
         super(properties);
 
@@ -102,16 +72,21 @@
     public void startInLocation(SshMachineLocation loc) {
         locations.add(loc)
         
-        def setup = new Tomcat7SshSetup(this, loc)
+        if (! loc.attributes.provisioner)
+            throw new IllegalStateException("Location $loc does not have a machine provisioner")
+        SshMachine machine = loc.attributes.provisioner.obtain()
+        if (machine == null) throw new NoMachinesAvailableException(loc)
+        delegate.machine = machine
+        def setup = new Tomcat7SshSetup(this, machine)
         //FIXME HTTP_PORT should be a CONFIG (if supplied by user) _and_ an ATTRIBUTE (where it's actually running)
         //pass http port to setup, if one was specified on this object
         if (getAttribute(HTTP_PORT)) setup.httpPort = getAttribute(HTTP_PORT)
         updateAttribute(HTTP_PORT, setup.tomcatHttpPort) // copy the http port to tomcat entity
-        setup.start loc
+        setup.start machine
         // TODO: remove the 3s sleep and find a better way to detect an early death of the Tomcat process
         log.debug "waiting to ensure $delegate doesn't abort prematurely"
         Thread.sleep 3000
-        def isRunningResult = setup.isRunning(loc)
+        def isRunningResult = setup.isRunning(machine)
         if (!isRunningResult) throw new IllegalStateException("$delegate aborted soon after startup")
     }
 
