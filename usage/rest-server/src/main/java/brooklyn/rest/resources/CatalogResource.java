/*
 * Licensed to the Apache Software Foundation (ASF) under one
 * or more contributor license agreements.  See the NOTICE file
 * distributed with this work for additional information
 * regarding copyright ownership.  The ASF licenses this file
 * to you under the Apache License, Version 2.0 (the
 * "License"); you may not use this file except in compliance
 * with the License.  You may obtain a copy of the License at
 *
 *     http://www.apache.org/licenses/LICENSE-2.0
 *
 * Unless required by applicable law or agreed to in writing,
 * software distributed under the License is distributed on an
 * "AS IS" BASIS, WITHOUT WARRANTIES OR CONDITIONS OF ANY
 * KIND, either express or implied.  See the License for the
 * specific language governing permissions and limitations
 * under the License.
 */
package brooklyn.rest.resources;

import java.io.IOException;
import java.io.InputStream;
import java.io.InputStreamReader;
import java.net.URI;
import java.util.ArrayList;
import java.util.List;

import javax.annotation.Nullable;
import javax.ws.rs.core.MediaType;
import javax.ws.rs.core.Response;
import javax.ws.rs.core.Response.Status;

import org.slf4j.Logger;
import org.slf4j.LoggerFactory;

import brooklyn.catalog.CatalogItem;
import brooklyn.catalog.CatalogPredicates;
import brooklyn.catalog.internal.BasicBrooklynCatalog;
import brooklyn.catalog.internal.CatalogDto;
import brooklyn.entity.Entity;
import brooklyn.entity.proxying.EntitySpec;
import brooklyn.rest.api.CatalogApi;
import brooklyn.rest.domain.ApiError;
import brooklyn.rest.domain.CatalogEntitySummary;
import brooklyn.rest.domain.CatalogItemSummary;
import brooklyn.rest.domain.SummaryComparators;
import brooklyn.rest.transform.CatalogTransformer;
import brooklyn.rest.util.WebResourceUtils;
import brooklyn.util.ResourceUtils;
import brooklyn.util.text.StringPredicates;
import brooklyn.util.text.Strings;

import com.google.common.base.Charsets;
import com.google.common.base.Function;
import com.google.common.base.Predicate;
import com.google.common.base.Predicates;
import com.google.common.collect.FluentIterable;
import com.google.common.io.CharStreams;
import com.google.common.io.Files;
import com.sun.jersey.core.header.FormDataContentDisposition;

public class CatalogResource extends AbstractBrooklynRestResource implements CatalogApi {

    private static final Logger log = LoggerFactory.getLogger(CatalogResource.class);
    
    @SuppressWarnings("rawtypes")
    private final Function<CatalogItem, CatalogItemSummary> TO_CATALOG_ITEM_SUMMARY = new Function<CatalogItem, CatalogItemSummary>() {
        @Override
        public CatalogItemSummary apply(@Nullable CatalogItem input) {
            return CatalogTransformer.catalogItemSummary(brooklyn(), input);
        }
    };

    @Override
    public Response createFromMultipart(InputStream uploadedInputStream, FormDataContentDisposition fileDetail) throws IOException {
      return create(CharStreams.toString(new InputStreamReader(uploadedInputStream, Charsets.UTF_8)));
    }

    @Override
    public Response create(String yaml) {
        CatalogItem<?,?> item;
        try {
            item = brooklyn().getCatalog().addItem(yaml);
        } catch (IllegalArgumentException e) {
            return Response.status(Status.BAD_REQUEST)
                    .type(MediaType.APPLICATION_JSON)
                    .entity(ApiError.of(e))
                    .build();
        }
        String itemId = item.getId();
        log.info("REST created catalog item: "+item);
        
        // FIXME configurations/ not supported
        switch (item.getCatalogItemType()) {
        case TEMPLATE: return Response.created(URI.create("applications/" + itemId)).build();
        case ENTITY: return Response.created(URI.create("entities/" + itemId)).build();
        case POLICY: return Response.created(URI.create("policies/" + itemId)).build();
        case CONFIGURATION: return Response.created(URI.create("configurations/" + itemId)).build();
        default: throw new IllegalStateException("Unsupported catalog item type "+item.getCatalogItemType()+": "+item);
        }
    }

    @Override
<<<<<<< HEAD
    public List<CatalogItemSummary> listEntities(String regex, String fragment) {
=======
    public Response resetXml(String xml) {
        ((BasicBrooklynCatalog)mgmt().getCatalog()).reset(CatalogDto.newDtoFromXmlContents(xml, "REST reset"));
        return Response.ok().build();
    }
    
    @Override
    public void deleteEntity(String entityId) throws Exception {
      CatalogItem<?,?> result = brooklyn().getCatalog().getCatalogItem(entityId);
      if (result==null) {
        throw WebResourceUtils.notFound("Entity with id '%s' not found", entityId);
      }
      brooklyn().getCatalog().deleteCatalogItem(entityId);
    }

    @Override
    public List<CatalogItemSummary> listEntities(
        final String regex,
        final String fragment
    ) {
>>>>>>> d767d781
        return getCatalogItemSummariesMatchingRegexFragment(CatalogPredicates.IS_ENTITY, regex, fragment);
    }

    @Override
    public List<CatalogItemSummary> listApplications(String regex, String fragment) {
        return getCatalogItemSummariesMatchingRegexFragment(CatalogPredicates.IS_TEMPLATE, regex, fragment);
    }

    @Override
    @SuppressWarnings("unchecked")
    public CatalogEntitySummary getEntity(String entityId) {
      CatalogItem<?,?> result = brooklyn().getCatalog().getCatalogItem(entityId);
      if (result==null) {
        throw WebResourceUtils.notFound("Entity with id '%s' not found", entityId);
      }

      return CatalogTransformer.catalogEntitySummary(brooklyn(), (CatalogItem<? extends Entity,EntitySpec<?>>) result);
    }

    @Override
    public CatalogEntitySummary getApplication(String applicationId) {
        return getEntity(applicationId);
    }

    @Override
    public List<CatalogItemSummary> listPolicies(String regex, String fragment) {
        return getCatalogItemSummariesMatchingRegexFragment(CatalogPredicates.IS_POLICY, regex, fragment);
    }
    
    @Override
    public CatalogItemSummary getPolicy(String policyId) {
        CatalogItem<?,?> result = brooklyn().getCatalog().getCatalogItem(policyId);
        if (result==null) {
          throw WebResourceUtils.notFound("Policy with id '%s' not found", policyId);
        }

        return CatalogTransformer.catalogItemSummary(brooklyn(), result);
    }

    @SuppressWarnings({ "unchecked", "rawtypes" })
    private <T,SpecT> List<CatalogItemSummary> getCatalogItemSummariesMatchingRegexFragment(Predicate<CatalogItem<T,SpecT>> type, String regex, String fragment) {
        List filters = new ArrayList();
        filters.add(type);
        if (Strings.isNonEmpty(regex))
            filters.add(CatalogPredicates.xml(StringPredicates.containsRegex(regex)));
        if (Strings.isNonEmpty(fragment))
            filters.add(CatalogPredicates.xml(StringPredicates.containsLiteralCaseInsensitive(fragment)));

        return FluentIterable.from(brooklyn().getCatalog().getCatalogItems())
                .filter(Predicates.and(filters))
                .transform(TO_CATALOG_ITEM_SUMMARY)
                .toSortedList(SummaryComparators.idComparator());
    }

    @Override
    public Response getIcon(String itemId) {
        CatalogItem<?,?> result = brooklyn().getCatalog().getCatalogItem(itemId);
        String url = result.getIconUrl();
        if (url==null) {
            log.debug("No icon available for "+result+"; returning "+Status.NO_CONTENT);
            return Response.status(Status.NO_CONTENT).build();
        }
        
        if (brooklyn().isUrlServerSideAndSafe(url)) {
            // classpath URL's we will serve IF they end with a recognised image format;
            // paths (ie non-protocol) and 
            // NB, for security, file URL's are NOT served
            log.debug("Loading and returning "+url+" as icon for "+result);
            
            MediaType mime = WebResourceUtils.getImageMediaTypeFromExtension(Files.getFileExtension(url));
            Object content = ResourceUtils.create(result.newClassLoadingContext(mgmt())).getResourceFromUrl(url);
            return Response.ok(content, mime).build();
        }
        
        log.debug("Returning redirect to "+url+" as icon for "+result);
        
        // for anything else we do a redirect (e.g. http / https; perhaps ftp)
        return Response.temporaryRedirect(URI.create(url)).build();
    }

}<|MERGE_RESOLUTION|>--- conflicted
+++ resolved
@@ -101,9 +101,6 @@
     }
 
     @Override
-<<<<<<< HEAD
-    public List<CatalogItemSummary> listEntities(String regex, String fragment) {
-=======
     public Response resetXml(String xml) {
         ((BasicBrooklynCatalog)mgmt().getCatalog()).reset(CatalogDto.newDtoFromXmlContents(xml, "REST reset"));
         return Response.ok().build();
@@ -119,11 +116,7 @@
     }
 
     @Override
-    public List<CatalogItemSummary> listEntities(
-        final String regex,
-        final String fragment
-    ) {
->>>>>>> d767d781
+    public List<CatalogItemSummary> listEntities(String regex, String fragment) {
         return getCatalogItemSummariesMatchingRegexFragment(CatalogPredicates.IS_ENTITY, regex, fragment);
     }
 
