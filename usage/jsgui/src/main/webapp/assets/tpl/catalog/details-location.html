<<<<<<< HEAD
<div class="catalog-details">
=======

<!--
Licensed to the Apache Software Foundation (ASF) under one
or more contributor license agreements.  See the NOTICE file
distributed with this work for additional information
regarding copyright ownership.  The ASF licenses this file
to you under the Apache License, Version 2.0 (the
"License"); you may not use this file except in compliance
with the License.  You may obtain a copy of the License at

 http://www.apache.org/licenses/LICENSE-2.0

Unless required by applicable law or agreed to in writing,
software distributed under the License is distributed on an
"AS IS" BASIS, WITHOUT WARRANTIES OR CONDITIONS OF ANY
KIND, either express or implied.  See the License for the
specific language governing permissions and limitations
under the License.
-->

<div class="catalog-details-location">
>>>>>>> 2ebc307a

    <h3><%= model.getPrettyName() %></h3>

    <div class="float-right">
        <button data-name="<%= model.getPrettyName() %>" class="btn btn-danger delete">Delete</button>
    </div>

<% if (!model.get("config") || _.isEmpty(model.get("config"))) { %>
    <em>No special configuration</em>
<% } else { %>

    <br/>
    <table>
        <tr><td><strong>ID:</strong>&nbsp;&nbsp;</td><td><%= model.get("id") || "" %></td></tr>
        <tr><td><strong>Name:</strong>&nbsp;&nbsp;</td><td><%= model.get("name") || "" %></td></tr>
        <tr><td><strong>Spec:</strong>&nbsp;&nbsp;</td><td><%= model.get("spec") || "" %></td></tr>
    </table>
    
    <br/>
    <table class="table table-striped table-condensed nonDatatables">
        <thead><tr>
            <th>Configuration Key</th>
            <th>Value</th>
        </tr></thead>
        <tbody>
        <% _.each(model.get("config"), function(value, key) { %>
        <tr>
            <td style="border-left:none; width:50%;"><%- key%></td>
            <td><%- value%></td>
        </tr>
        <% }); %>
        </tbody>
    </table>
<% } %>

</div><|MERGE_RESOLUTION|>--- conflicted
+++ resolved
@@ -1,7 +1,3 @@
-<<<<<<< HEAD
-<div class="catalog-details">
-=======
-
 <!--
 Licensed to the Apache Software Foundation (ASF) under one
 or more contributor license agreements.  See the NOTICE file
@@ -20,9 +16,7 @@
 specific language governing permissions and limitations
 under the License.
 -->
-
-<div class="catalog-details-location">
->>>>>>> 2ebc307a
+<div class="catalog-details">
 
     <h3><%= model.getPrettyName() %></h3>
 
