--- conflicted
+++ resolved
@@ -86,13 +86,9 @@
     protected final Map<ConfigKey,Object> inheritableConfig = [:]
     
     public AbstractEntity(Map flags=[:]) {
-<<<<<<< HEAD
 		this.@skipCustomInvokeMethod.set(true)
-        def owner = flags.remove('owner')
-=======
         Entity suppliedOwner = flags.remove('owner')
         Map<ConfigKey,Object> suppliedInheritableConfig = flags.remove('inheritableConfig')
->>>>>>> fa5ac7b7
 
         if (suppliedInheritableConfig) inheritableConfig.putAll(suppliedInheritableConfig)
         
@@ -112,13 +108,8 @@
 		effectors = effectorsT
 
         //set the owner if supplied; accept as argument or field
-<<<<<<< HEAD
-        if (owner) owner.addOwnedChild(this)
-		
-		this.@skipCustomInvokeMethod.set(false)
-=======
         if (suppliedOwner) suppliedOwner.addOwnedChild(this)
->>>>>>> fa5ac7b7
+        this.@skipCustomInvokeMethod.set(false)
     }
 
     public void propertyMissing(String name, value) { attributes[name] = value }
